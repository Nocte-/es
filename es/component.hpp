--- conflicted
+++ resolved
@@ -2,7 +2,7 @@
 /// \file   es/component.hpp
 /// \brief  A component is a data type that can be assigned to entities
 //
-// Copyright 2013, nocte@hippie.nu            Released under the MIT License.
+// Copyright 2013-2014, nocte@hippie.nu       Released under the MIT License.
 //---------------------------------------------------------------------------
 #pragma once
 
@@ -68,11 +68,6 @@
         , ph_   (std::move(ph))
     { }
 
-<<<<<<< HEAD
-    const std::string&  name() const    { return name_; }
-    size_t              size() const    { return size_; }
-    bool                is_flat() const { return ph_ == nullptr; }
-=======
 	component(component&& m)
 		: name_(std::move(m.name_))
 		, size_(m.size_)
@@ -93,10 +88,9 @@
 		return *this;
 	}
 
-    const std::string&    name() const      { return name_; }
-    size_t                size() const      { return size_; }
-    bool                  is_flat() const   { return ph_ == nullptr; }
->>>>>>> b4155b2e
+    const std::string&  name() const    { return name_; }
+    size_t              size() const    { return size_; }
+    bool                is_flat() const { return ph_ == nullptr; }
 
     bool operator== (const std::string& compare) const
         { return name_ == compare; }
